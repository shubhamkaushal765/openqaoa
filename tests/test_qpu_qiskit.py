--- conflicted
+++ resolved
@@ -39,10 +39,7 @@
     
     @pytest.mark.qpu
     def setUp(self):
-<<<<<<< HEAD
-
-=======
->>>>>>> bcabc604
+
         try:
             opened_f = open('./tests/credentials.json', 'r')
         except FileNotFoundError:
@@ -97,13 +94,9 @@
         variate_params = QAOAVariationalStandardParams(circuit_params,
                                                        betas, gammas)
 
-<<<<<<< HEAD
         qiskit_device = DeviceQiskit('ibmq_qasm_simulator', 
                                      self.API_TOKEN, self.HUB, self.GROUP, 
                                      self.PROJECT)
-=======
-        qiskit_device = DeviceQiskit('ibmq_qasm_simulator', self.API_TOKEN, self.HUB, self.GROUP,self.PROJECT)
->>>>>>> bcabc604
 
         qiskit_backend = QAOAQiskitQPUBackend(circuit_params, qiskit_device,
                                               shots, None,
@@ -161,13 +154,9 @@
         variate_params = QAOAVariationalStandardParams(circuit_params,
                                                        betas, gammas)
 
-<<<<<<< HEAD
         qiskit_device = DeviceQiskit('ibmq_qasm_simulator', 
                                      self.API_TOKEN, self.HUB, self.GROUP, 
                                      self.PROJECT)
-=======
-        qiskit_device = DeviceQiskit('ibmq_qasm_simulator', self.API_TOKEN, self.HUB, self.GROUP,self.PROJECT)
->>>>>>> bcabc604
 
         qiskit_backend = QAOAQiskitQPUBackend(circuit_params, qiskit_device,
                                               shots, None,
@@ -230,13 +219,9 @@
         variate_params = QAOAVariationalStandardParams(circuit_params,
                                                        betas, gammas)
 
-<<<<<<< HEAD
         qiskit_device = DeviceQiskit('ibmq_qasm_simulator', 
                                      self.API_TOKEN, self.HUB, self.GROUP, 
                                      self.PROJECT)
-=======
-        qiskit_device = DeviceQiskit('ibmq_qasm_simulator', self.API_TOKEN, self.HUB, self.GROUP,self.PROJECT)
->>>>>>> bcabc604
 
         qiskit_backend = QAOAQiskitQPUBackend(circuit_params, qiskit_device,
                                               shots, prepend_circuit,
@@ -289,14 +274,9 @@
         variate_params = QAOAVariationalStandardParams(circuit_params,
                                                        betas, gammas)
 
-<<<<<<< HEAD
         qiskit_device = DeviceQiskit('ibmq_qasm_simulator', 
                                      self.API_TOKEN, self.HUB, self.GROUP, 
                                      self.PROJECT)
-=======
-        qiskit_device = DeviceQiskit('ibmq_qasm_simulator', self.API_TOKEN, self.HUB, self.GROUP,self.PROJECT)
-
->>>>>>> bcabc604
 
         qiskit_backend = QAOAQiskitQPUBackend(circuit_params, qiskit_device,
                                               shots, None,
@@ -359,17 +339,11 @@
                                                             shots, None, None, 
                                                             True))
         
-<<<<<<< HEAD
-        qiskit_device = DeviceQiskit('ibmq_qasm_simulator', 
-                                     self.API_TOKEN, self.HUB, self.GROUP, 
-                                     self.PROJECT)
-=======
         qiskit_device = DeviceQiskit(device_name='',
                                     api_token=self.API_TOKEN,
                                     hub=self.HUB, group=self.GROUP,
                                     project=self.PROJECT, 
                                     )
->>>>>>> bcabc604
         
         try:
             QAOAQiskitQPUBackend(circuit_params, qiskit_device, 
@@ -409,13 +383,10 @@
             variate_params = QAOAVariationalStandardParams(circuit_params,
                                                            betas[i],
                                                            gammas[i])
-<<<<<<< HEAD
+            
             qiskit_device = DeviceQiskit('ibmq_qasm_simulator', 
                                      self.API_TOKEN, self.HUB, self.GROUP, 
                                      self.PROJECT)
-=======
-            qiskit_device = DeviceQiskit('ibmq_qasm_simulator', self.API_TOKEN, self.HUB, self.GROUP, self.PROJECT)
->>>>>>> bcabc604
 
             qiskit_backend = QAOAQiskitQPUBackend(circuit_params, qiskit_device,
                                                   shots, None, None, False)
