#   Copyright 2022 Entropica Labs
#
#   Licensed under the Apache License, Version 2.0 (the "License");
#   you may not use this file except in compliance with the License.
#   You may obtain a copy of the License at
#
#       http://www.apache.org/licenses/LICENSE-2.0
#
#   Unless required by applicable law or agreed to in writing, software
#   distributed under the License is distributed on an "AS IS" BASIS,
#   WITHOUT WARRANTIES OR CONDITIONS OF ANY KIND, either express or implied.
#   See the License for the specific language governing permissions and
#   limitations under the License.

import os
import pytest
import unittest
import networkx as nw
from braket.jobs.local import LocalQuantumJob
from unittest.mock import MagicMock

from openqaoa.problems import MinimumVertexCover
from openqaoa.algorithms import AWSJobs
from openqaoa.algorithms import QAOA, RQAOA
from openqaoa.backends import create_device


class TestingAwsJobs(unittest.TestCase):
    def setUp(self):
        # the input data directory opt/braket/input/data
        os.environ["AMZN_BRAKET_INPUT_DIR"] = "./tests/jobs_test_input/"
        # the output directory opt/braket/model to write ob results to
        os.environ["AMZN_BRAKET_JOB_RESULTS_DIR"] = "/oq_release_tests/testing_jobs/"
        # the name of the job
        os.environ["AMZN_BRAKET_JOB_NAME"] = "oq_release_test"
        # the checkpoint directory
        os.environ["AMZN_BRAKET_CHECKPOINT_DIR"] = "oq_test_suite_checkpoint"
        # the hyperparameter
        os.environ["AMZN_BRAKET_HP_FILE"] = ""
        # the device ARN (AWS Resource Number)
        os.environ[
            "AMZN_BRAKET_DEVICE_ARN"
        ] = "arn:aws:braket:::device/quantum-simulator/amazon/sv1"
        # the output S3 bucket, as specified in the CreateJob request’s OutputDataConfig
        os.environ["AMZN_BRAKET_OUT_S3_BUCKET"] = "amazon-braket-us-east-1-oq-testing"
        # the entry point as specified in the CreateJob request’s ScriptModeConfig
        os.environ["AMZN_BRAKET_SCRIPT_ENTRY_POINT"] = ""
        # the compression type as specified in the CreateJob request’s ScriptModeConfig
        os.environ["AMZN_BRAKET_SCRIPT_COMPRESSION_TYPE"] = ""
        # the S3 location of the user’s script as specified in the CreateJob request’s ScriptModeConfig
        os.environ["AMZN_BRAKET_SCRIPT_S3_URI"] = ""
        # the S3 location where the SDK would store the task results by default for the job
        os.environ["AMZN_BRAKET_TASK_RESULTS_S3_URI"] = ""
        # the S3 location where the job results would be stored, as specified in CreateJob request’s OutputDataConfig
        os.environ["AMZN_BRAKET_JOB_RESULTS_S3_PATH"] = ""
        # the string that should be passed to CreateQuantumTask’s jobToken parameter for quantum tasks created in the job container
        # os.environ["AMZN_BRAKET_JOB_TOKEN"] = ''

        self.n_qubits = 10

        self.vc = MinimumVertexCover(
            nw.circulant_graph(self.n_qubits, [1]), field=1.0, penalty=10
        ).qubo

    def testOsEnvironAssignment(self):

        qaoa_workflow = AWSJobs(algorithm="QaoA")
        assert qaoa_workflow.algorithm == "qaoa"
        assert qaoa_workflow.input_dir == "./tests/jobs_test_input/"
        assert qaoa_workflow.device.device_name == os.environ["AMZN_BRAKET_DEVICE_ARN"]

        rqaoa_workflow = AWSJobs(algorithm="rqAoa")
        assert rqaoa_workflow.algorithm == "rqaoa"
        assert rqaoa_workflow.device.device_name == os.environ["AMZN_BRAKET_DEVICE_ARN"]

    @pytest.mark.docker_aws
    def testLocalJob(self):
        """Test an end-to-end qaoa running on a local docker instance"""

        input_data_path = os.path.join(
            os.environ["AMZN_BRAKET_INPUT_DIR"], "input_data/"
        )

        # Create the qubo and the qaoa
        q = QAOA()
<<<<<<< HEAD
        q.set_classical_optimizer(maxiter='5')
        q.set_device(create_device('aws', 'arn:aws:braket:::device/quantum-simulator/amazon/sv1'))
        ### The following lines are needed to fool the github actions into correctly executing q.compile() !!
        q.device.check_connection = MagicMock(return_value = True)
        q.device.qpu_connected = True
        q.device.provider_connected = True
        q.device.n_qubits = self.n_qubits
        q.device.backend_device = ''
        q.device.aws_region = 'us-east-1'

=======
        q.set_device(
            create_device("aws", "arn:aws:braket:::device/quantum-simulator/amazon/sv1")
        )
        q.set_classical_optimizer(maxiter="5")
>>>>>>> 78f2c596
        q.compile(self.vc)
        q.dump(
            file_name="openqaoa_params.json",
            file_path=input_data_path,
            prepend_id=False,
            overwrite=True,
        )

        job = LocalQuantumJob.create(
            device="arn:aws:braket:::device/quantum-simulator/amazon/sv1",
            source_module="./tests/jobs_test_input/aws_braket_source_module/openqaoa_qaoa_script.py",
            image_uri="amazon-braket-oq-dev",
            input_data={"input_data": input_data_path},
        )

        assert (job.state() == "COMPLETED") and (job.result() != None) == True


    @pytest.mark.docker_aws
    def testLocalJobRQAOA(self):
        """Test an end-to-end rqaoa running on a local docker instance"""

        input_data_path = os.path.join(
            os.environ["AMZN_BRAKET_INPUT_DIR"], "input_data/"
        )

        # Create the rqaoa
        r = RQAOA()
        r.set_rqaoa_parameters(n_cutoff=6)
        r.set_classical_optimizer(maxiter=3, save_intermediate=False)
<<<<<<< HEAD
        r.set_device(create_device('aws', 'arn:aws:braket:::device/quantum-simulator/amazon/sv1'))
        ### The following lines are needed to fool the github actions into correctly executing q.compile() !!
        r.device.check_connection = MagicMock(return_value = True)
        r.device.qpu_connected = True
        r.device.provider_connected = True
        r.device.n_qubits = self.n_qubits
        r.device.backend_device = ''
        r.device.aws_region = 'us-east-1'
        
=======
        r.set_device(
            create_device("aws", "arn:aws:braket:::device/quantum-simulator/amazon/sv1")
        )
>>>>>>> 78f2c596
        r.compile(self.vc)
        r.dump(
            file_name="openqaoa_params.json",
            file_path=input_data_path,
            prepend_id=False,
            overwrite=True,
        )

        job = LocalQuantumJob.create(
            device="arn:aws:braket:::device/quantum-simulator/amazon/sv1",
            source_module="./tests/jobs_test_input/aws_braket_source_module/openqaoa_rqaoa_script.py",
            image_uri="amazon-braket-oq-dev",
            input_data={"input_data": input_data_path},
        )

<<<<<<< HEAD
        assert (job.state() == 'COMPLETED') and (job.result() != None) == True 
=======
        assert (job.state() == "COMPLETED") and (job.result() != None) == True
>>>>>>> 78f2c596


if __name__ == "__main__":
    unittest.main()<|MERGE_RESOLUTION|>--- conflicted
+++ resolved
@@ -83,9 +83,11 @@
 
         # Create the qubo and the qaoa
         q = QAOA()
-<<<<<<< HEAD
         q.set_classical_optimizer(maxiter='5')
-        q.set_device(create_device('aws', 'arn:aws:braket:::device/quantum-simulator/amazon/sv1'))
+        q.set_device(
+            create_device("aws", "arn:aws:braket:::device/quantum-simulator/amazon/sv1")
+        )
+        
         ### The following lines are needed to fool the github actions into correctly executing q.compile() !!
         q.device.check_connection = MagicMock(return_value = True)
         q.device.qpu_connected = True
@@ -94,12 +96,6 @@
         q.device.backend_device = ''
         q.device.aws_region = 'us-east-1'
 
-=======
-        q.set_device(
-            create_device("aws", "arn:aws:braket:::device/quantum-simulator/amazon/sv1")
-        )
-        q.set_classical_optimizer(maxiter="5")
->>>>>>> 78f2c596
         q.compile(self.vc)
         q.dump(
             file_name="openqaoa_params.json",
@@ -130,8 +126,10 @@
         r = RQAOA()
         r.set_rqaoa_parameters(n_cutoff=6)
         r.set_classical_optimizer(maxiter=3, save_intermediate=False)
-<<<<<<< HEAD
-        r.set_device(create_device('aws', 'arn:aws:braket:::device/quantum-simulator/amazon/sv1'))
+        r.set_device(
+            create_device("aws", "arn:aws:braket:::device/quantum-simulator/amazon/sv1")
+        )
+        
         ### The following lines are needed to fool the github actions into correctly executing q.compile() !!
         r.device.check_connection = MagicMock(return_value = True)
         r.device.qpu_connected = True
@@ -139,12 +137,7 @@
         r.device.n_qubits = self.n_qubits
         r.device.backend_device = ''
         r.device.aws_region = 'us-east-1'
-        
-=======
-        r.set_device(
-            create_device("aws", "arn:aws:braket:::device/quantum-simulator/amazon/sv1")
-        )
->>>>>>> 78f2c596
+
         r.compile(self.vc)
         r.dump(
             file_name="openqaoa_params.json",
@@ -160,11 +153,7 @@
             input_data={"input_data": input_data_path},
         )
 
-<<<<<<< HEAD
-        assert (job.state() == 'COMPLETED') and (job.result() != None) == True 
-=======
         assert (job.state() == "COMPLETED") and (job.result() != None) == True
->>>>>>> 78f2c596
 
 
 if __name__ == "__main__":
