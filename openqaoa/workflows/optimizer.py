#   Copyright 2022 Entropica Labs
#
#   Licensed under the Apache License, Version 2.0 (the "License");
#   you may not use this file except in compliance with the License.
#   You may obtain a copy of the License at
#
#       http://www.apache.org/licenses/LICENSE-2.0
#
#   Unless required by applicable law or agreed to in writing, software
#   distributed under the License is distributed on an "AS IS" BASIS,
#   WITHOUT WARRANTIES OR CONDITIONS OF ANY KIND, either express or implied.
#   See the License for the specific language governing permissions and
#   limitations under the License.

from abc import ABC
import numpy as np
import time
import json
from typing import List
import gzip
from os.path import exists

from openqaoa.problems import QUBO
from openqaoa.devices import DeviceLocal, DeviceBase
from openqaoa.workflows.parameters.qaoa_parameters import CircuitProperties, BackendProperties, ClassicalOptimizer
from openqaoa.workflows.parameters.rqaoa_parameters import RqaoaParameters
from openqaoa.qaoa_parameters import Hamiltonian, QAOACircuitParams, create_qaoa_variational_params
from openqaoa.utilities import get_mixer_hamiltonian, ground_state_hamiltonian, exp_val_hamiltonian_termwise, delete_keys_from_dict, is_valid_uuid, generate_uuid, bitstring_energy
from openqaoa.backends.qaoa_backend import get_qaoa_backend, DEVICE_NAME_TO_OBJECT_MAPPER, DEVICE_ACCESS_OBJECT_MAPPER
from openqaoa.optimizers.qaoa_optimizer import get_optimizer
from openqaoa.basebackend import QAOABaseBackendStatevector
from openqaoa.backends import QAOABackendAnalyticalSimulator
import openqaoa.rqaoa as rqaoa
from openqaoa.rqaoa.rqaoa_results import RQAOAResults


class Optimizer(ABC):
    """
    Abstract class to represent an optimizer

    It's basic usage consists of

     #. Initialization
     #. Compilation
     #. Optimization

    Attributes
    ----------
        device: `DeviceBase`
            Device to be used by the optimizer
        backend_properties: `BackendProperties`
            The backend properties of the optimizer workflow. Use to set the backend properties such as the number of shots and the cvar values.
            For a complete list of its parameters and usage please see the method set_backend_properties
        classical_optimizer: `ClassicalOptimizer`
            The classical optimiser properties of the optimizer workflow. Use to set the classical optimiser needed for the classical optimisation part of the optimizer routine.
            For a complete list of its parameters and usage please see the method set_classical_optimizer
        local_simulators: `list[str]`
            A list containing the available local simulators
        cloud_provider: `list[str]`
            A list containing the available cloud providers
        compiled: `Bool`
            A boolean flag to check whether the optimizer object has been correctly compiled at least once
        id: TODO
        exp_tags: `dict`
            A dictionary containing the tags of the optimizer object. The user can set this value using the set_exp_tags method.
        problem: `Problem`
            The problem object that the optimizer will be optimizing.
        results: `Results`
            The results object that will contain the results of the optimization routine.
    """

    def __init__(self, device=DeviceLocal("vectorized")):
        """
        Initialize the optimizer class.

        Parameters
        ----------
        device: `DeviceBase`
            Device to be used by the optimizer. Default is using the local 'vectorized' simulator.
        """

        self.device = device
        self.backend_properties = BackendProperties()
        self.classical_optimizer = ClassicalOptimizer()
        self.local_simulators = list(DEVICE_NAME_TO_OBJECT_MAPPER.keys())
        self.cloud_provider = list(DEVICE_ACCESS_OBJECT_MAPPER.keys())
        self.compiled = False

        # Initialize the identifier stamps, we initialize all the stamps needed to None
        self.header = {
            "atomic_uuid": None,  # the uuid of the run it is generated automatically in the compilation
            "experiment_uuid": generate_uuid(),  # the uuid of the experiment it is generated automatically here
            "project_uuid": None,
            "algorithm": None,  # qaoa or rqaoa
            "name": None,
            "run_by": None,
            "provider": None,
            "target": None,
            "cloud": None,
            "client": None,
            "qubit_number": None,  # it is set automatically in the compilation from the problem object
            "qubit_routing": None,
            "error_mitigation": None,
            "error_correction": None,
            "execution_time_start": None,
            "execution_time_end": None,
        }

        # Initialize the experiment tags
        self.exp_tags = {}

        # Initialize the results and problem objects
        self.problem = None
        self.results = None

    def __setattr__(self, __name, __value):
        # check the attribute exp_tags is json serializable
        if __name == "exp_tags":
            try:
                json.dumps(__value)
            except:
                raise ValueError("The exp_tags attribute is not json serializable")

        return super().__setattr__(__name, __value)

    def set_header(
        self,
        project_uuid: str,
        name: str,
        run_by: str,
        provider: str,
        target: str,
        cloud: str,
        client: str,
        qubit_routing: str,
        error_mitigation: str,
        error_correction: str,
    ):
        """
        Method to set the identification stamps of the optimizer object in self.header.

        Parameters
        ----------
        TODO : document the parameters
        """

        if not is_valid_uuid(project_uuid):
            raise ValueError(
                "The project_uuid is not a valid uuid, example of a valid uuid: 8353185c-b175-4eda-9628-b4e58cb0e41b"
            )

        self.header["project_uuid"] = project_uuid
        self.header["name"] = name
        self.header["run_by"] = run_by
        self.header["provider"] = provider
        self.header["target"] = target
        self.header["cloud"] = cloud
        self.header["client"] = client
        self.header["qubit_routing"] = qubit_routing
        self.header["error_mitigation"] = error_mitigation
        self.header["error_correction"] = error_correction

    def set_exp_tags(self, tags: dict):
        """
        Method to add tags to the experiment. Tags are stored in a dictionary (self.exp_tags) and can be used to identify the experiment.
        Name is a special tag that is used to identify the experiment in the results object, it will also be stored in the dictionary, and will overwrite any previous name.

        Parameters
        ----------
        name: `str`
            Name of the experiment. If None, the name will not be changed. If not None, the name will be changed to the new one.
        tags: `dict`
            Dictionary containing the tags to be added to the experiment. If the tag already exists, it will be overwritten.
        """

        self.exp_tags = {**self.exp_tags, **tags}

    def set_device(self, device: DeviceBase):
        """ "
        Specify the device to be used by the QAOA.

        Parameters
        ----------
        location: `str`
            Can be either local, qcs, or ibmq
        name: `str`
            The name of the device to be used, for local simulators please refer to `q.local_simulators`.
            For cloud providers please refer to the provider's naming conventions
        """
        self.device = device

    def set_backend_properties(self, **kwargs):
        """
        Set the backend properties

        Parameters
        -------------------
            device: DeviceBase
            prepend_state: [Union[QuantumCircuitBase,List[complex], np.ndarray]
                The state prepended to the circuit.
            append_state: [Union[QuantumCircuitBase,List[complex], np.ndarray]
                The state prepended to the circuit.
            init_hadamard: bool
            Whether to apply a Hadamard gate to the beginning of the
                QAOA part of the circuit.. Defaults to `True`
            n_shots: int
            Optional argument to specify the number of shots required to run QAOA computations
                on shot-based simulators and QPUs. Defaults to 100.
            cvar_alpha: float
                The value of alpha for the CVaR cost function
            noise_model: `qiskit.providers.aer.noise.NoiseModel`
                    The Qiskit noise model to be used for the simulation.
            qiskit_simulation_method: str, optional
                The method to be used for the simulation.
            seed_simulator: int
                Optional argument to initialize a pseudorandom solution. Default None
            active_reset:
                #TODO
            rewiring:
                Rewiring scheme to be used for Pyquil.
                Either 'PRAGMA INITIAL_REWIRING "NAIVE"' or
                'PRAGMA INITIAL_REWIRING "PARTIAL"'. If None, defaults to NAIVE
            disable_qubit_rewiring: `bool`
                Disable automatic qubit rewiring on AWS braket backend
        """

        for key, value in kwargs.items():
            if hasattr(self.backend_properties, key):
                pass  # setattr(self.backend_properties, key, value)
            else:
                raise ValueError(
                    f"Specified argument `{value}` for `{key}` in set_backend_properties is not supported"
                )

        self.backend_properties = BackendProperties(**kwargs)
        return None

    def set_classical_optimizer(self, **kwargs):
        """
        Set the parameters for the classical optimizer to be used in the optimizers workflow

        Parameters
        ----------
            method: str
                The classical optimization method. To see the list of supported optimizers, refer
                to `available_optimizers` in openqaoa/optimizers/qaoa_optimizer.py
            maxiter : Optional[int]
                Maximum number of iterations.
            maxfev : Optional[int]
                Maximum number of function evaluations.
            jac: str
                Method to compute the gradient vector. Choose from:
                    - ['finite_difference', 'param_shift', 'stoch_param_shift', 'grad_spsa']
            hess: str
                Method to compute the hessian. Choose from:
                    - ['finite_difference', 'param_shift', 'stoch_param_shift', 'grad_spsa']
            constraints: scipy.optimize.LinearConstraints, scipy.optimize.NonlinearConstraints
                Scipy-based constraints on parameters of optimization. Will be available soon
            bounds: scipy.optimize.Bounds
                Scipy-based bounds on parameters of optimization. Will be available soon
            tol : float
                Tolerance before the optimizer terminates; if `tol` is larger than
                the difference between two steps, terminate optimization.
            optimizer_options : dict
                Dictionary of optimiser-specific arguments.
                    stepsize : float
                        Step size of each gradient descent step.
                    decay : float
                        Stepsize decay parameter of RMSProp.
                    eps : float
                        Small number to prevent division by zero for RMSProp.
                    lambd : float
                        Small number to prevent singularity of QFIM matrix for Natural Gradient Descent.
            ramp_time: float
                The slope(rate) of linear ramp initialisation of QAOA parameters.
            jac_options : dict
                Dictionary that specifies gradient-computation options according to method chosen in 'jac'.
            hess_options : dict
                Dictionary that specifies Hessian-computation options according to method chosen in 'hess'.
            optimization_progress : bool
                Returns history of measurement outcomes/wavefunction if `True`. Defaults to `False`.
            cost_progress : bool
                Returns history of cost values if `True`. Defaults to `True`. 
            parameter_log : bool
                Returns history of angles if `True`. Defaults to `True`.
            save_intermediate: bool
                If True, the intermediate parameters of the optimization and job ids, if available, are saved throughout the run. This is set to False by default.
        """
        for key, value in kwargs.items():
            if hasattr(self.classical_optimizer, key):
                pass  # setattr(self.classical_optimizer, key, value)
            else:
                raise ValueError(
                    "Specified argument is not supported by the Classical Optimizer"
                )

        self.classical_optimizer = ClassicalOptimizer(**kwargs)
        return None

    def compile(self, problem: QUBO):
        """
        Method that will make sure that the problem is in the correct form for the optimizer to run. And generate the atomic uuid
        This method should be extended by the child classes to include the compilation of the problem into the correct form for the optimizer to run.

        Parameters
        ----------
        problem: QUBO
            The problem to be optimized. Must be in QUBO form.
        """

        # check and set problem
        assert isinstance(problem, QUBO), "The problem must be converted into QUBO form"
        self.problem = problem

        # the atomic uuid is generated every time that it is compiled
        self.header["atomic_uuid"] = generate_uuid()

        # header is updated with the qubit number of the problem
        self.header["qubit_number"] = self.problem.n

    def optimize():
        raise NotImplementedError

    def _serializable_dict(self, complex_to_string:bool=False, intermediate_mesurements:bool=True):
        """
        Returns a dictionary with all values and attributes of the object that we want to return in `asdict` and `dump(s)` methods in a dictionary.
        The returned dictionary has two keys: header and data. The header contains all the data that can identify the experiment, while the data contains all the input and output data of the experiment (also the experiment tags).

        Parameters
        ----------
        complex_to_string: bool
            If True, converts all complex numbers to strings. This is useful for JSON serialization, for the `dump(s)` methods.
        intermediate_mesurements: bool
            If True, intermediate measurements are included in the dump. If False, intermediate measurements are not included in the dump.
            Default is True.
        """
        
        # create the final data dictionary
        data = {}
        data['exp_tags'] = self.exp_tags.copy()
        data['input_problem'] = dict(self.problem)
        data['input_parameters'] = {
                                    'device': {'device_location': self.device.device_location, 'device_name': self.device.device_name},
                                    'backend_properties': dict(self.backend_properties),
                                    'classical_optimizer': dict(self.classical_optimizer),
                                    }
        # change the parameters that aren't serializable to strings 
        for item in ['noise_model' , 'append_state', 'prepend_state']:
            if data['input_parameters']['backend_properties'][item] is not None:                                                                     
                data['input_parameters']['backend_properties'][item] = str(data['input_parameters']['backend_properties'][item]) 
        
        data['results'] = self.results.asdict(False, complex_to_string, intermediate_mesurements)

        # create the final header dictionary
        header = self.header.copy()
        header['metadata'] = {
            **self.exp_tags.copy(),
            **{'problem_type': data['input_problem']['problem_instance']['problem_type']},
            **data['input_problem']['metadata'].copy(),
            **{'n_shots': data['input_parameters']['backend_properties']['n_shots'] },
            **{prepend+key: data['input_parameters']['classical_optimizer'][key] 
                                    for prepend, key in zip(['optimizer_', "", ""], ['method', 'jac', 'hess']) 
                                    if not data['input_parameters']['classical_optimizer'][key] is None}, 
        }   

        # we return a dictionary (serializable_dict) that will have two keys: header and data
        serializable_dict = {
            "header": header,  # header is a dictionary containing all the data that can identify the experiment
            "data": data,  # data is a dictionary containing all the input and output data of the experiment (also the experiment tags)
        }

        return serializable_dict

    def asdict(self, exclude_keys:List[str]=[], options:dict={}):
        """
        Returns a dictionary of the Optimizer object, where all objects are converted to dictionaries.

        Parameters
        ----------
        exclude_keys : List[str]
            A list of keys to exclude from the returned dictionary.         
        options : dict
            A dictionary of options to pass to the method that creates the dictionary to dump.
                complex_to_string : bool
                    If True, converts complex numbers to strings. If False, complex numbers are not converted to strings.
                intermediate_mesurements : bool
                    If True, includes the intermediate measurements in the results. If False, only the final measurements are included.

        Returns
        -------
        dict
        """

        options = {**{'complex_to_string': False}, **options}

        if exclude_keys == []:
            return self._serializable_dict(**options)
        else:
            return delete_keys_from_dict(obj= self._serializable_dict(**options), keys_to_delete= exclude_keys)

    def dumps(self, indent:int=2, exclude_keys:List[str]=[], options:dict={}):
        """
        Returns a json string of the Optimizer object.

        Parameters
        ----------
        indent : int
            The number of spaces to indent the result in the json file. If None, the result is not indented.
        exclude_keys : List[str]
            A list of keys to exclude from the json string.
        options : dict
            A dictionary of options to pass to the method that creates the dictionary to dump.
        intermediate_mesurements : bool
            If True, includes the intermediate measurements in the results. If False, only the final measurements are included.

        Returns
        -------
        str
        """

        options = {**options, **{'complex_to_string': True}}

        if exclude_keys == []:
            return json.dumps(self._serializable_dict(**options), indent=indent)
        else:
            return json.dumps(delete_keys_from_dict(obj= self._serializable_dict(**options), keys_to_delete= exclude_keys), indent=indent)

    def dump(self, file_name:str = "", file_path:str="", prepend_id:bool=True, indent:int=2, compresslevel:int=0, exclude_keys:List[str]=[], overwrite:bool=False, options:dict={}):
        """
        Saves the Optimizer object as json file (if compresslevel is 0). 
        If compresslevel is not 0, saves the Optimizer object as a .gz file (which should be decompressed before use).

        Parameters
        ----------
        file_name : str
            The name of the json file.
        file_path : str
            The path where the json file will be saved.
        indent : int
            The number of spaces to indent the result in the json file. If None, the result is not indented.
        compresslevel : int
            The compression level to use. If 0, no compression is used and a json file is saved.
            If 1, the fastest compression method is used. If 9, the slowest but most effective compression method is used. And a .gz file is saved.
        exclude_keys : List[str]
            A list of keys that should not be included in the json file.
        overwrite : bool
            If True, overwrites the file if it already exists. If False, raises an error if the file already exists.
        options : dict
            A dictionary of options to pass to the method that creates the dictionary to dump.
        intermediate_mesurements : bool
            If True, includes the intermediate measurements in the results. If False, only the final measurements are included.
        """

        options = {**options, **{'complex_to_string': True}}

        # get the full name 
        if prepend_id == False and file_name == "":
            raise ValueError("If prepend_id is False, file_name must be specified.") 
        elif prepend_id == False:
            file = file_path + file_name
        elif file_name == "":
            file = file_path + self.header['experiment_uuid'] + '--' + self.header['atomic_uuid']
        else:
            file = file_path + self.header['experiment_uuid'] + '--' + self.header['atomic_uuid'] + '--' + file_name

        # adding .json extension if not present and adding .gz extension if compresslevel is not 0 and not present
        file = file + '.json' if '.json' != file[-5:] else file
        if compresslevel != 0: file = file + '.gz' if '.gz' != file[-3:] else file

        # checking if the file already exists, and raising an error if it does and overwrite is False
        if overwrite == False and exists(file):
                raise FileExistsError(f"The file {file} already exists. Please change the name of the file or set overwrite=True.")

        ## saving the file
        if compresslevel == 0: # if compresslevel is 0, save as json file
            with open(file, 'w') as f:
                if exclude_keys == []:
                    json.dump(self._serializable_dict(**options), f, indent=indent)
                else:
                    json.dump(delete_keys_from_dict(obj= self._serializable_dict(**options), keys_to_delete= exclude_keys), f, indent=indent)
        else: # if compresslevel is not 0, save as .gz file (which should be decompressed before use)
            with gzip.open(file, 'w', compresslevel=compresslevel) as f:
                f.write(self.dumps(indent=indent, exclude_keys=exclude_keys, options=options).encode('utf-8'))

        # print the file path and name
        if file_path == "":
            print('Results saved as "{}" in the current directory.'.format(file[len(file_path):]))
        else:
            print('Results saved as "{}" in the folder "{}".'.format(file[len(file_path):], file_path))


class QAOA(Optimizer):
    """
    A class implementing a QAOA workflow end to end.

    It's basic usage consists of
    1. Initialization
    2. Compilation
    3. Optimization

    .. note::
        The attributes of the QAOA class should be initialized using the set methods of QAOA. For example, to set the circuit's depth to 10 you should run `set_circuit_properties(p=10)`

    Attributes
    ----------
        device: `DeviceBase`
            Device to be used by the optimizer
        circuit_properties: `CircuitProperties`
            The circuit properties of the QAOA workflow. Use to set depth `p`, choice of parametrisation, parameter initialisation strategies, mixer hamiltonians.
            For a complete list of its parameters and usage please see the method set_circuit_properties
        backend_properties: `BackendProperties`
            The backend properties of the QAOA workflow. Use to set the backend properties such as the number of shots and the cvar values.
            For a complete list of its parameters and usage please see the method set_backend_properties
        classical_optimizer: `ClassicalOptimizer`
            The classical optimiser properties of the QAOA workflow. Use to set the classical optimiser needed for the classical optimisation part of the QAOA routine.
            For a complete list of its parameters and usage please see the method set_classical_optimizer
        local_simulators: `list[str]`
            A list containing the available local simulators
        cloud_provider: `list[str]`
            A list containing the available cloud providers
        mixer_hamil: Hamiltonian
            The desired mixer hamiltonian
        cost_hamil: Hamiltonian
            The desired mixer hamiltonian
        circuit_params: QAOACircuitParams
            the abstract and backend-agnostic representation of the underlying QAOA parameters
        variate_params: QAOAVariationalBaseParams
            The variational parameters. These are the parameters to be optimised by the classical optimiser
        backend: VQABaseBackend
            The openQAOA representation of the backend to be used to execute the quantum circuit
        optimizer: OptimizeVQA
            The classical optimiser
        results: `Result`
            Contains the logs of the optimisation process
        compiled: `Bool`
            A boolean flag to check whether the QAOA object has been correctly compiled at least once

    Examples
    --------
    Examples should be written in doctest format, and should illustrate how
    to use the function.

    >>> q = QAOA()
    >>> q.compile(QUBO)
    >>> q.optimise()

    Where `QUBO` is a an instance of `openqaoa.problems.problem.QUBO`

    If you want to use non-default parameters:

    >>> q_custom = QAOA()
    >>> q_custom.set_circuit_properties(p=10, param_type='extended', init_type='ramp', mixer_hamiltonian='x')
    >>> q_custom.set_device_properties(device_location='qcs', device_name='Aspen-11', cloud_credentials={'name' : "Aspen11", 'as_qvm':True, 'execution_timeout' : 10, 'compiler_timeout':10})
    >>> q_custom.set_backend_properties(n_shots=200, cvar_alpha=1)
    >>> q_custom.set_classical_optimizer(method='nelder-mead', maxiter=2)
    >>> q_custom.compile(qubo_problem)
    >>> q_custom.optimize()
    """

    def __init__(self, device=DeviceLocal("vectorized")):
        """
        Initialize the QAOA class.

        Parameters
        ----------
            device: `DeviceBase`
                Device to be used by the optimizer. Default is using the local 'vectorized' simulator.
        """
        super().__init__(device)
        self.circuit_properties = CircuitProperties()

        # change header algorithm to qaoa
        self.header["algorithm"] = "qaoa"

    def set_circuit_properties(self, **kwargs):
        """
        Specify the circuit properties to construct QAOA circuit

        Parameters
        -------------------
            qubit_register: `list`
                Select the desired qubits to run the QAOA program. Meant to be used as a qubit
                selector for qubits on a QPU. Defaults to a list from 0 to n-1 (n = number of qubits)
            p: `int`
                Depth `p` of the QAOA circuit
            q: `int`
                Analogue of `p` of the QAOA circuit in the Fourier parameterisation
            param_type: `str`
                Choose the QAOA circuit parameterisation. Currently supported parameterisations include:
                `'standard'`: Standard QAOA parameterisation
                `'standard_w_bias'`: Standard QAOA parameterisation with a separate parameter for single-qubit terms.
                `'extended'`: Individual parameter for each qubit and each term in the Hamiltonian.
                `'fourier'`: Fourier circuit parameterisation
                `'fourier_extended'`: Fourier circuit parameterisation with individual parameter for each qubit and term in Hamiltonian.
                `'fourier_w_bias'`: Fourier circuit parameterisation with aseparate parameter for single-qubit terms
            init_type: `str`
                Initialisation strategy for the QAOA circuit parameters. Allowed init_types:
                `'rand'`: Randomly initialise circuit parameters
                `'ramp'`: Linear ramp from Hamiltonian initialisation of circuit parameters (inspired from Quantum Annealing)
                `'custom'`: User specified initial circuit parameters
            mixer_hamiltonian: `str`
                Parameterisation of the mixer hamiltonian:
                `'x'`: Randomly initialise circuit parameters
                `'xy'`: Linear ramp from Hamiltonian initialisation of circuit
            mixer_qubit_connectivity: `[Union[List[list],List[tuple], str]]`
                The connectivity of the qubits in the mixer Hamiltonian. Use only if `mixer_hamiltonian = xy`. The user can specify the
                connectivity as a list of lists, a list of tuples, or a string chosen from ['full', 'chain', 'star'].
            mixer_coeffs: `list`
                The coefficients of the mixer Hamiltonian. By default all set to -1
            annealing_time: `float`
                Total time to run the QAOA program in the Annealing parameterisation (digitised annealing)
            linear_ramp_time: `float`
                The slope(rate) of linear ramp initialisation of QAOA parameters.
            variational_params_dict: `dict`
                Dictionary object specifying the initial value of each circuit parameter for the chosen parameterisation, if the `init_type` is selected as `'custom'`.
                For example, for standard parametrisation set {'betas': [0.1, 0.2, 0.3], 'gammas': [0.1, 0.2, 0.3]}
        """

        for key, value in kwargs.items():
            if hasattr(self.circuit_properties, key):
                pass
            else:
                raise ValueError("Specified argument is not supported by the circuit")
        self.circuit_properties = CircuitProperties(**kwargs)

        return None

    def compile(self, problem: QUBO = None, verbose: bool = False):
        """
        Initialise the trainable parameters for QAOA according to the specified
        strategies and by passing the problem statement

        .. note::
            Compilation is necessary because it is the moment where the problem statement and the QAOA instructions are used to build the actual QAOA circuit.

        .. tip::
            Set Verbose to false if you are running batch computations!

        Parameters
        ----------
        problem: `Problem`
            QUBO problem to be solved by QAOA
        verbose: bool
            Set True to have a summary of QAOA to displayed after compilation
        """

        # we compile the method of the parent class to genereate the uuid and check the problem is a QUBO object and save it
        super().compile(problem=problem)

        self.cost_hamil = Hamiltonian.classical_hamiltonian(
            terms=problem.terms, coeffs=problem.weights, constant=problem.constant
        )

        self.mixer_hamil = get_mixer_hamiltonian(
            n_qubits=self.cost_hamil.n_qubits,
            mixer_type=self.circuit_properties.mixer_hamiltonian,
            qubit_connectivity=self.circuit_properties.mixer_qubit_connectivity,
            coeffs=self.circuit_properties.mixer_coeffs,
        )

        self.circuit_params = QAOACircuitParams(
            self.cost_hamil, self.mixer_hamil, p=self.circuit_properties.p
        )
        self.variate_params = create_qaoa_variational_params(
            qaoa_circuit_params=self.circuit_params,
            params_type=self.circuit_properties.param_type,
            init_type=self.circuit_properties.init_type,
            variational_params_dict=self.circuit_properties.variational_params_dict,
            linear_ramp_time=self.circuit_properties.linear_ramp_time,
            q=self.circuit_properties.q,
            seed=self.circuit_properties.seed,
            total_annealing_time=self.circuit_properties.annealing_time,
        )

        self.backend = get_qaoa_backend(
            circuit_params=self.circuit_params,
            device=self.device,
            **self.backend_properties.__dict__,
        )

        self.optimizer = get_optimizer(
            vqa_object=self.backend,
            variational_params=self.variate_params,
            optimizer_dict=self.classical_optimizer.asdict(),
        )

        self.compiled = True

        if verbose:
            print("\t \033[1m ### Summary ###\033[0m")
            print(f"OpenQAOA has been compiled with the following properties")
            print(
                f"Solving QAOA with \033[1m {self.device.device_name} \033[0m on  \033[1m{self.device.device_location}\033[0m"
            )
            print(
                f"Using p={self.circuit_properties.p} with {self.circuit_properties.param_type} parameters initialized as {self.circuit_properties.init_type}"
            )

            if hasattr(self.backend, "n_shots"):
                print(
                    f"OpenQAOA will optimize using \033[1m{self.classical_optimizer.method}\033[0m, with up to \033[1m{self.classical_optimizer.maxiter}\033[0m maximum iterations. Each iteration will contain \033[1m{self.backend_properties.n_shots} shots\033[0m"
                )
                # print(
                #     f'The total number of shots is set to maxiter*shots = {self.classical_optimizer.maxiter*self.backend_properties.n_shots}')
            else:
                print(
                    f"OpenQAOA will optimize using \033[1m{self.classical_optimizer.method}\033[0m, with up to \033[1m{self.classical_optimizer.maxiter}\033[0m maximum iterations"
                )

        return None

    def optimize(self, verbose=False):
        """
        A method running the classical optimisation loop
        """

        if self.compiled == False:
            raise ValueError("Please compile the QAOA before optimizing it!")

        # timestamp for the start of the optimization
        self.header['execution_time_start'] = time.time_ns()

        self.optimizer.optimize()
        # TODO: results and qaoa_results will differ
        self.results = self.optimizer.qaoa_result

        # timestamp for the end of the optimization
        self.header['execution_time_end'] = time.time_ns()

        if verbose:
            print(f"optimization completed.")
        return

    def _serializable_dict(self, complex_to_string:bool = False, intermediate_mesurements:bool = True): 
        """ 
        Returns all values and attributes of the object that we want to return in `asdict` and `dump(s)` methods in a dictionary.

        Parameters
        ----------
        complex_to_string: bool
            If True, complex numbers are converted to strings. This is useful for JSON serialization.

        Returns
        -------
        serializable_dict: dict
            A dictionary containing all the values and attributes of the object that we want to return in `asdict` and `dump(s)` methods.
        intermediate_mesurements: bool
            If True, intermediate measurements are included in the dump. If False, intermediate measurements are not included in the dump.
            Default is True.
        """

        # we call the _serializable_dict method of the parent class, specifying the keys to delete from the results dictionary
        serializable_dict = super()._serializable_dict(complex_to_string, intermediate_mesurements)

        # we add the keys of the QAOA object that we want to return
        serializable_dict["data"]["input_parameters"]["circuit_properties"] = dict(
            self.circuit_properties
        )

        # include parameters in the header metadata
        serializable_dict['header']['metadata']['param_type'] = serializable_dict['data']['input_parameters']['circuit_properties']['param_type']
        serializable_dict['header']['metadata']['init_type'] = serializable_dict['data']['input_parameters']['circuit_properties']['init_type']
        serializable_dict['header']['metadata']['p'] = serializable_dict['data']['input_parameters']['circuit_properties']['p']

        if serializable_dict['data']['input_parameters']['circuit_properties']['q'] is not None:
            serializable_dict['header']['metadata']['q'] = serializable_dict['data']['input_parameters']['circuit_properties']['q']

        return serializable_dict


class RQAOA(Optimizer):
    """
    A class implementing a RQAOA workflow end to end.

    It's basic usage consists of
    1. Initialization
    2. Compilation
    3. Optimization

    .. note::
        The attributes of the RQAOA class should be initialized using the set methods of QAOA. For example, to set the qaoa circuit's depth to 10 you should run `set_circuit_properties(p=10)`

    Attributes
    ----------
        device: `DeviceBase`
            Device to be used by the optimizer
        backend_properties: `BackendProperties`
            The backend properties of the RQAOA workflow. These properties will be used to run QAOA at each RQAOA step.
            Use to set the backend properties such as the number of shots and the cvar values.
            For a complete list of its parameters and usage please see the method set_backend_properties
        classical_optimizer: `ClassicalOptimizer`
            The classical optimiser properties of the RQAOA workflow.
            Use to set the classical optimiser needed for the classical optimisation part of the QAOA routine.
            For a complete list of its parameters and usage please see the method set_classical_optimizer
        local_simulators: `list[str]`
            A list containing the available local simulators
        cloud_provider: `list[str]`
            A list containing the available cloud providers
        compiled: `Bool`
            A boolean flag to check whether the optimizer object has been correctly compiled at least once
        circuit_properties: `CircuitProperties`
            The circuit properties of the RQAOA workflow. These properties will be used to run QAOA at each RQAOA step.
            Use to set depth `p`, choice of parametrisation, parameter initialisation strategies, mixer hamiltonians.
            For a complete list of its parameters and usage please see the method set_circuit_properties
        rqaoa_parameters: `RqaoaParameters`
            Set of parameters containing all the relevant information for the recursive procedure of RQAOA.
        results: `RQAOAResults`
            The results of the RQAOA optimization.
            Dictionary containing all the information about the RQAOA run: the
            solution states and energies (key: 'solution'), the output of the classical
            solver (key: 'classical_output'), the elimination rules for each step
            (key: 'elimination_rules'), the number of eliminations at each step (key: 'schedule'),
            total number of steps (key: 'number_steps'), the intermediate QUBO problems and the
            intermediate QAOA objects that have been optimized in each RQAOA step (key: 'intermediate_problems').
            This object (`RQAOAResults`) is a dictionary with some custom methods as RQAOAResults.get_hamiltonian_step(i)
            which get the hamiltonian of reduced problem of the i-th step. To see the full list of methods please see the
            RQAOAResults class.

    Examples
    --------
    Examples should be written in doctest format, and should illustrate how
    to use the function.

    >>> r = RQAOA()
    >>> r.compile(QUBO)
    >>> r.optimise()

    Where `QUBO` is a an instance of `openqaoa.problems.problem.QUBO`

    If you want to use non-default parameters:

    Standard/custom (default) type:

    >>> r = RQAOA()
    >>> r.set_circuit_properties(p=10, param_type='extended', init_type='ramp', mixer_hamiltonian='x')
    >>> r.set_device_properties(device_location='qcs', device_name='Aspen-11', cloud_credentials={'name' : "Aspen11", 'as_qvm':True, 'execution_timeout' : 10, 'compiler_timeout':10})
    >>> r.set_backend_properties(n_shots=200, cvar_alpha=1)
    >>> r.set_classical_optimizer(method='nelder-mead', maxiter=2)
    >>> r.set_rqaoa_parameters(n_cutoff = 5, steps=[1,2,3,4,5])
    >>> r.compile(qubo_problem)
    >>> r.optimize()

    Ada-RQAOA:

    >>> r_adaptive = RQAOA()
    >>> r_adaptive.set_circuit_properties(p=10, param_type='extended', init_type='ramp', mixer_hamiltonian='x')
    >>> r_adaptive.set_device_properties(device_location='qcs', device_name='Aspen-11', cloud_credentials={'name' : "Aspen11", 'as_qvm':True, 'execution_timeout' : 10, 'compiler_timeout':10})
    >>> r_adaptive.set_backend_properties(n_shots=200, cvar_alpha=1)
    >>> r_adaptive.set_classical_optimizer(method='nelder-mead', maxiter=2)
    >>> r_adaptive.set_rqaoa_parameters(rqaoa_type = 'adaptive', n_cutoff = 5, n_max=5)
    >>> r_adaptive.compile(qubo_problem)
    >>> r_adaptive.optimize()
    """

    def __init__(self, device: DeviceBase = DeviceLocal("vectorized")):
        """
        Initialize the RQAOA class.

        Parameters
        ----------
            device: `DeviceBase`
                Device to be used by the optimizer. Default is using the local 'vectorized' simulator.
        """
        super().__init__(device)  # use the parent class to initialize
        self.circuit_properties = CircuitProperties()
        self.rqaoa_parameters = RqaoaParameters()

        # varaible that will store results object (when optimize is called)
        self.results = RQAOAResults()

        # change algorithm name to rqaoa
        self.header["algorithm"] = "rqaoa"

    def set_circuit_properties(self, **kwargs):
        """
        Specify the circuit properties to construct the QAOA circuits

        Parameters
        ----------
            qubit_register: `list`
                Select the desired qubits to run the QAOA program. Meant to be used as a qubit
                selector for qubits on a QPU. Defaults to a list from 0 to n-1 (n = number of qubits)
            p: `int`
                Depth `p` of the QAOA circuit
            q: `int`
                Analogue of `p` of the QAOA circuit in the Fourier parameterisation
            param_type: `str`
                Choose the QAOA circuit parameterisation. Currently supported parameterisations include:
                `'standard'`: Standard QAOA parameterisation
                `'standard_w_bias'`: Standard QAOA parameterisation with a separate parameter for single-qubit terms.
                `'extended'`: Individual parameter for each qubit and each term in the Hamiltonian.
                `'fourier'`: Fourier circuit parameterisation
                `'fourier_extended'`: Fourier circuit parameterisation with individual parameter for each qubit and term in Hamiltonian.
                `'fourier_w_bias'`: Fourier circuit parameterisation with aseparate parameter for single-qubit terms
            init_type: `str`
                Initialisation strategy for the QAOA circuit parameters. Allowed init_types:
                `'rand'`: Randomly initialise circuit parameters
                `'ramp'`: Linear ramp from Hamiltonian initialisation of circuit parameters (inspired from Quantum Annealing)
                `'custom'`: User specified initial circuit parameters
            mixer_hamiltonian: `str`
                Parameterisation of the mixer hamiltonian:
                `'x'`: Randomly initialise circuit parameters
                `'xy'`: Linear ramp from Hamiltonian initialisation of circuit
            mixer_qubit_connectivity: `[Union[List[list],List[tuple], str]]`
                The connectivity of the qubits in the mixer Hamiltonian. Use only if `mixer_hamiltonian = xy`. The user can specify the
                connectivity as a list of lists, a list of tuples, or a string chosen from ['full', 'chain', 'star'].
            mixer_coeffs: `list`
                The coefficients of the mixer Hamiltonian. By default all set to -1
            annealing_time: `float`
                Total time to run the QAOA program in the Annealing parameterisation (digitised annealing)
            linear_ramp_time: `float`
                The slope(rate) of linear ramp initialisation of QAOA parameters.
            variational_params_dict: `dict`
                Dictionary object specifying the initial value of each circuit parameter for the chosen parameterisation, if the `init_type` is selected as `'custom'`.
                For example, for standard parametrisation set {'betas': [0.1, 0.2, 0.3], 'gammas': [0.1, 0.2, 0.3]}
        """

        for key in kwargs.keys():
            if hasattr(self.circuit_properties, key):
                pass
            else:
                raise ValueError(
                    f"Specified argument {key} is not supported by the circuit"
                )

        self.circuit_properties = CircuitProperties(**kwargs)

        return None

    def set_rqaoa_parameters(self, **kwargs):
        """
        Specify the parameters to run a desired RQAOA program.

        Parameters
        ----------
        rqaoa_type: `int`
            String specifying the RQAOA scheme under which eliminations are computed. The two methods are 'custom' and
            'adaptive'. Defaults to 'custom'.
        n_max: `int`
            Maximum number of eliminations allowed at each step when using the adaptive method.
        steps: `Union[list,int]`
            Elimination schedule for the RQAOA algorithm. If an integer is passed, it sets the number of spins eliminated
            at each step. If a list is passed, the algorithm will follow the list to select how many spins to eliminate
            at each step. Note that the list needs enough elements to specify eliminations from the initial number of qubits
            up to the cutoff value. If the list contains more, the algorithm will follow instructions until the cutoff value
            is reached.
        n_cutoff: `int`
            Cutoff value at which the RQAOA algorithm obtains the solution classically.
        original_hamiltonian: `Hamiltonian`
            Hamiltonian encoding the original problem fed into the RQAOA algorithm.
        counter: `int`
            Variable to count the step in the schedule. If counter = 3 the next step is schedule[3].
            Default is 0, but can be changed to start in the position of the schedule that one wants.
        """

        for key in kwargs.keys():
            if hasattr(self.rqaoa_parameters, key):
                pass
            else:
                raise ValueError(f"Specified argument {key} is not supported by RQAOA")

        self.rqaoa_parameters = RqaoaParameters(**kwargs)

        return None

    def compile(self, problem: QUBO = None, verbose: bool = False):
        """
        Create a QAOA object and initialize it with the circuit properties, device, classical optimizer and
        backend properties specified by the user.
        This QAOA object will be used to run QAOA changing the problem to sove at each RQAOA step.
        Here, the QAOA is compiled passing the problem statement, so to check that the compliation of
        QAOA is correct. See the QAOA class.

        .. note::
            Compilation is necessary because it is the moment where the problem statement and the QAOA instructions are used to build the actual QAOA circuit.

        Parameters
        ----------
        problem: `Problem`
            QUBO problem to be solved by RQAOA
        verbose: bool
            !NotYetImplemented! Set true to have a summary of QAOA first step to displayed after compilation
        """

        # we compile the method of the parent class to genereate the uuid and check the problem is a QUBO object and save it
        super().compile(problem=problem)

        # if type is custom and steps is an int, set steps correctly
        if (
            self.rqaoa_parameters.rqaoa_type == "custom"
            and self.rqaoa_parameters.n_cutoff <= problem.n
        ):

            n_cutoff = self.rqaoa_parameters.n_cutoff
            n_qubits = problem.n
            counter = self.rqaoa_parameters.counter

            # If schedule for custom RQAOA is not given, we create a schedule such that
            # n = self.rqaoa_parameters.steps spins is eliminated at a time
            if type(self.rqaoa_parameters.steps) is int:
                self.rqaoa_parameters.steps = [self.rqaoa_parameters.steps] * (
                    n_qubits - n_cutoff
                )

            # In case a schedule is given, ensure there are enough steps in the schedule
            assert np.abs(n_qubits - n_cutoff - counter) <= sum(
                self.rqaoa_parameters.steps
            ), f"Schedule is incomplete, add {np.abs(n_qubits - n_cutoff - counter) - sum(self.rqaoa_parameters.steps)} more eliminations"

        # Create the qaoa object with the properties
        self.__q = QAOA(self.device)
        self.__q.circuit_properties = self.circuit_properties
        self.__q.backend_properties = self.backend_properties
        self.__q.classical_optimizer = self.classical_optimizer
        self.__q.exp_tags            = self.exp_tags

        # set the header of the qaoa object to be the same as the header of the rqaoa object
        self.__q.header = self.header.copy()
        self.__q.header['algorithm'] = 'qaoa' # change the algorithm name to qaoa, since this is a qaoa object

        # compile qaoa object
        self.__q.compile(problem, verbose=verbose)

        # set compiled boolean to true
        self.compiled = True

        return

    def optimize(self, dump:bool=False, dump_options:dict={}, verbose:bool=False):
        """
        Performs optimization using RQAOA with the `custom` method or the `adaptive` method.
        The elimination RQAOA loop will occur until the number of qubits is equal to the number of qubits specified in `n_cutoff`.
        In each loop, the QAOA will be run, then the eliminations will be computed, a new problem will be redefined
        and the QAOA will be recompiled with the new problem.
        Once the loop is complete, the final problem will be solved classically and the final solution will be reconstructed.
        Results will be stored in the `results` attribute.

        Parameters
        ----------
        dump: `bool`
            If true, the object will be dumped to a file. And at the end of each step, the qaoa object will be dumped to a file.
            Default is False.
        dump_options: `dict`
            Dictionary containing the options for the dump. To see the options, see the `dump` method of the `QAOA` or `RQAOA` class.
            Default is empty.
        verbose: `bool`
            TODO
        """

        # check if the object has been compiled (or already optimized)
        assert self.compiled, "RQAOA object has not been compiled. Please run the compile method first."

        # lists to append the eliminations, the problems, the qaoa results objects, the correlation matrix, the expectation values z and a dictionary for the atomic uuids
        elimination_tracker = []
        q_results_steps = []
        problem_steps = []
        exp_vals_z_steps = []
        corr_matrix_steps = []
        atomic_uuid_steps = {}

        # get variables
        problem = self.problem  
        problem_metadata = self.problem.metadata
        n_cutoff = self.rqaoa_parameters.n_cutoff
        n_qubits = problem.n
        counter = self.rqaoa_parameters.counter

        # get the qaoa object
        q = self.__q

        # create a different max_terms function for each type
        if self.rqaoa_parameters.rqaoa_type == "adaptive":
            f_max_terms = rqaoa.ada_max_terms
        else:
            f_max_terms = rqaoa.max_terms  

        # timestamp for the start of the optimization
        self.header['execution_time_start'] = int(time.time())
        
        # flag, set to true if the problem vanishes due to elimination before reaching cutoff
        total_elimination = False 

        # If above cutoff, loop quantumly, else classically
        while n_qubits > n_cutoff:

            # put a tag to the qaoa object to know which step it is
            q.set_exp_tags({'rqaoa_counter': counter})

            # Run QAOA
            q.optimize()

            # save the results if dump is true
            if dump: q.dump(**dump_options)

            # Obtain statistical results
            exp_vals_z, corr_matrix = self.__exp_val_hamiltonian_termwise(q)
            # Retrieve highest expectation values according to adaptive method or schedule in custom method
            max_terms_and_stats = f_max_terms(
                exp_vals_z, corr_matrix, self.__n_step(n_qubits, n_cutoff, counter)
            )
            # Generate spin map
            spin_map = rqaoa.spin_mapping(problem, max_terms_and_stats)
            # Eliminate spins and redefine problem
            new_problem, spin_map = rqaoa.redefine_problem(problem, spin_map)

            # In case eliminations cancel out the whole graph, break the loop before reaching the predefined cutoff.
            if new_problem == problem:
                total_elimination = True
                break
            
            # Extract final set of eliminations with correct dependencies and update tracker
<<<<<<< HEAD
            eliminations = [
                {"pair": (spin_map[spin][1], spin), "correlation": spin_map[spin][0]}
                for spin in sorted(spin_map.keys())
                if spin != spin_map[spin][1]
            ]
=======
            eliminations = [    {'singlet': (spin,), 'bias': spin_map[spin][0]} 
                                if spin_map[spin][1] is None else 
                                {'pair': (spin_map[spin][1],spin), 'correlation': spin_map[spin][0]} 
                                for spin in sorted(spin_map.keys()) 
                                if spin != spin_map[spin][1]    ]
>>>>>>> 30f31a03
            elimination_tracker.append(eliminations)

            # add the metadata to the problem
            new_problem.metadata = problem_metadata

            # Save qaoa object, correlation matrix and expectation values z
            q_results_steps.append(q.results)
            corr_matrix_steps.append(corr_matrix)
            exp_vals_z_steps.append(exp_vals_z)                    
            problem_steps.append(problem)
            atomic_uuid_steps[counter] = q.header['atomic_uuid']

            # Extract new number of qubits
            n_qubits = new_problem.n

            # problem is updated
            problem = new_problem

            # Compile qaoa with the problem
            q.compile(problem, verbose=False)

            # Add one step to the counter
            counter += 1
            # TODO: do rqaoa dumps here if dump is true, so that if the loop is interrupted, the user can still get the results

        if total_elimination:
            # Solve the smallest non-vanishing problem by fixing spins arbitrarily or according to the correlations
            cl_energy, cl_ground_states = rqaoa.solution_for_vanishing_instances(problem.hamiltonian, spin_map)
        else: 
            # Solve the new problem classically
            cl_energy, cl_ground_states = ground_state_hamiltonian(problem.hamiltonian)

        # Retrieve full solutions including eliminated spins and their energies
        full_solutions = rqaoa.final_solution(
            elimination_tracker, cl_ground_states, self.problem.hamiltonian
        )

        # timestamp for the end of the optimization
        self.header["execution_time_end"] = int(time.time())

        # Compute description dictionary containing all the information            
        self.results['solution'] = full_solutions
        self.results['classical_output'] = {'minimum_energy': cl_energy, 'optimal_states': cl_ground_states}
        self.results['elimination_rules'] = elimination_tracker
        self.results['schedule'] = [len(eliminations) for eliminations in elimination_tracker]
        self.results['number_steps'] = counter - self.rqaoa_parameters.counter 
        self.results['intermediate_steps'] = [{'counter': counter, 'problem': problem, 'qaoa_results': q_results, 'exp_vals_z': exp_vals_z, 'corr_matrix': corr_matrix} for counter, problem, q_results, exp_vals_z, corr_matrix in zip(range(self.rqaoa_parameters.counter, counter), problem_steps, q_results_steps, exp_vals_z_steps, corr_matrix_steps)]
        self.results['atomic_uuids'] = atomic_uuid_steps

        # set compiled to false
        self.compiled = False

        # dump the object if dump is true
        if dump: self.dump(**{**dump_options, **{'options':{'intermediate_mesurements': False}}})

        if verbose:
            print(f"RQAOA optimization completed.")

        return

    def __exp_val_hamiltonian_termwise(self, q: QAOA):
        """
        Private method to call the exp_val_hamiltonian_termwise function taking the data from
        the QAOA object _q.
        It eturns what the exp_val_hamiltonian_termwise function returns.
        """

        variational_params = q.variate_params
        qaoa_backend = q.backend
        cost_hamiltonian = q.cost_hamil
        mixer_type = q.circuit_properties.mixer_hamiltonian
        p = q.circuit_properties.p
        qaoa_optimized_angles = q.results.optimized["angles"]
        qaoa_optimized_counts = q.results.get_counts(
            q.results.optimized["measurement_outcomes"]
        )
        analytical = isinstance(qaoa_backend, QAOABackendAnalyticalSimulator)

        return exp_val_hamiltonian_termwise(
            variational_params,
            qaoa_backend,
            cost_hamiltonian,
            mixer_type,
            p,
            qaoa_optimized_angles,
            qaoa_optimized_counts,
            analytical=analytical,
        )

    def __n_step(self, n_qubits, n_cutoff, counter):
        """
        Private method that returns the n_max value in case of adaptive or the number of eliminations according
        to the schedule and the counter in case of custom method.
        """

        if self.rqaoa_parameters.rqaoa_type == "adaptive":
            # Number of spins to eliminate according the schedule
            n = self.rqaoa_parameters.n_max
        else:
            # max Number of spins to eliminate
            n = self.rqaoa_parameters.steps[counter]

        # If the step eliminates more spins than available, reduce step to match cutoff
        return (n_qubits - n_cutoff) if (n_qubits - n_cutoff) < n else n
    
    def _serializable_dict(self, complex_to_string:bool = False, intermediate_mesurements:bool = True):
        """
        Returns all values and attributes of the object that we want to return in `asdict` and `dump(s)` methods in a dictionary.

        Parameters
        ----------
        complex_to_string: bool
            If True, complex numbers are converted to strings. If False, complex numbers are converted to lists of real and imaginary parts.

        Returns
        -------
        serializable_dict: dict
            Dictionary containing all the values and attributes of the object that we want to return in `asdict` and `dump(s)` methods.
        intermediate_mesurements: bool
            If True, intermediate measurements are included in the dump. If False, intermediate measurements are not included in the dump.
            Default is True.
        """
        # we call the _serializable_dict method of the parent class, specifying the keys to delete from the results dictionary
        serializable_dict = super()._serializable_dict(complex_to_string, intermediate_mesurements)

        # we add the keys of the RQAOA object that we want to return
        serializable_dict["data"]["input_parameters"]["circuit_properties"] = dict(
            self.circuit_properties
        )
        serializable_dict["data"]["input_parameters"]["rqaoa_parameters"] = dict(
            self.rqaoa_parameters
        )

        # include parameters in the header metadata
        serializable_dict['header']['metadata']['param_type'] = serializable_dict['data']['input_parameters']['circuit_properties']['param_type']
        serializable_dict['header']['metadata']['init_type'] = serializable_dict['data']['input_parameters']['circuit_properties']['init_type']
        serializable_dict['header']['metadata']['p'] = serializable_dict['data']['input_parameters']['circuit_properties']['p']

        if serializable_dict['data']['input_parameters']['circuit_properties']['q'] is not None:
            serializable_dict['header']['metadata']['q'] = serializable_dict['data']['input_parameters']['circuit_properties']['q']

        serializable_dict['header']['metadata']['rqaoa_type'] = serializable_dict['data']['input_parameters']['rqaoa_parameters']['rqaoa_type']
        serializable_dict['header']['metadata']['rqaoa_n_max'] = serializable_dict['data']['input_parameters']['rqaoa_parameters']['n_max']
        serializable_dict['header']['metadata']['rqaoa_n_cutoff'] = serializable_dict['data']['input_parameters']['rqaoa_parameters']['n_cutoff']

        return serializable_dict<|MERGE_RESOLUTION|>--- conflicted
+++ resolved
@@ -1109,19 +1109,11 @@
                 break
             
             # Extract final set of eliminations with correct dependencies and update tracker
-<<<<<<< HEAD
-            eliminations = [
-                {"pair": (spin_map[spin][1], spin), "correlation": spin_map[spin][0]}
-                for spin in sorted(spin_map.keys())
-                if spin != spin_map[spin][1]
-            ]
-=======
             eliminations = [    {'singlet': (spin,), 'bias': spin_map[spin][0]} 
                                 if spin_map[spin][1] is None else 
                                 {'pair': (spin_map[spin][1],spin), 'correlation': spin_map[spin][0]} 
                                 for spin in sorted(spin_map.keys()) 
                                 if spin != spin_map[spin][1]    ]
->>>>>>> 30f31a03
             elimination_tracker.append(eliminations)
 
             # add the metadata to the problem
