--- conflicted
+++ resolved
@@ -648,8 +648,8 @@
             raise e
         finally:
             self.results_dictionary()
-<<<<<<< HEAD
-            return self
+        
+        return self
 
 
 class PennyLaneOptimizer(OptimizeVQA):
@@ -800,8 +800,5 @@
             print("The optimization has been terminated early. Most likely due to a connection error. You can retrieve results from the optimization runs that were completed through the .results_information method.")
         finally:
             self.results_dictionary()
-            return self
-=======
-            
-        return self
->>>>>>> 0c9eca93
+        
+        return self