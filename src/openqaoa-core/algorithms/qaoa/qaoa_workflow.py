--- conflicted
+++ resolved
@@ -1,9 +1,5 @@
-<<<<<<< HEAD
-import time
 from typing import List, Callable, Optional
 import requests
-=======
->>>>>>> c3337ba1
 from .qaoa_result import QAOAResult
 from ..workflow_properties import CircuitProperties
 from ..baseworkflow import Workflow
