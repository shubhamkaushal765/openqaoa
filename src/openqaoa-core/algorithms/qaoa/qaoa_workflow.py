from typing import List, Callable, Optional, Union, Dict
from copy import deepcopy
import numpy as np

from .qaoa_result import QAOAResult
from ..workflow_properties import CircuitProperties
from ..baseworkflow import Workflow
from ...backends.basebackend import QAOABaseBackendStatevector
from ...backends import QAOABackendAnalyticalSimulator
from ...backends.cost_function import cost_function
from ...backends.devices_core import DeviceLocal
from ...backends.qaoa_backend import get_qaoa_backend
from ...problems import QUBO
from ...qaoa_components import (
    Hamiltonian,
    QAOADescriptor,
    create_qaoa_variational_params,
)
from ...utilities import get_mixer_hamiltonian, generate_timestamp
from ...optimizers.qaoa_optimizer import get_optimizer


class QAOA(Workflow):
    """
    A class implementing a QAOA workflow end to end.

    It's basic usage consists of
    1. Initialization
    2. Compilation
    3. Optimization

    .. note::
        The attributes of the QAOA class should be initialized using the set methods of QAOA.
        For example, to set the circuit's depth to 10 you should run `set_circuit_properties(p=10)`

    Attributes
    ----------
    device: `DeviceBase`
        Device to be used by the optimizer
    circuit_properties: `CircuitProperties`
        The circuit properties of the QAOA workflow. Use to set depth `p`,
        choice of parameterization, parameter initialisation strategies, mixer hamiltonians.
        For a complete list of its parameters and usage please see the method `set_circuit_properties`
    backend_properties: `BackendProperties`
        The backend properties of the QAOA workflow. Use to set the backend properties
        such as the number of shots and the cvar values.
        For a complete list of its parameters and usage please see the method `set_backend_properties`
    classical_optimizer: `ClassicalOptimizer`
        The classical optimiser properties of the QAOA workflow. Use to set the
        classical optimiser needed for the classical optimisation part of the QAOA routine.
        For a complete list of its parameters and usage please see the method `set_classical_optimizer`
    local_simulators: `list[str]`
        A list containing the available local simulators
    cloud_provider: `list[str]`
        A list containing the available cloud providers
    mixer_hamil: Hamiltonian
        The desired mixer hamiltonian
    cost_hamil: Hamiltonian
        The desired mixer hamiltonian
    qaoa_descriptor: QAOADescriptor
        the abstract and backend-agnostic representation of the underlying QAOA parameters
    variate_params: QAOAVariationalBaseParams
        The variational parameters. These are the parameters to be optimised by the classical optimiser
    backend: VQABaseBackend
        The openQAOA representation of the backend to be used to execute the quantum circuit
    optimizer: OptimizeVQA
        The classical optimiser
    result: `Result`
        Contains the logs of the optimisation process
    compiled: `Bool`
        A boolean flag to check whether the QAOA object has been correctly compiled at least once

    Examples
    --------
    Examples should be written in doctest format, and should illustrate how
    to use the function.

    >>> q = QAOA()
    >>> q.compile(QUBO)
    >>> q.optimise()

    Where `QUBO` is a an instance of `openqaoa.problems.problem.QUBO`

    If you want to use non-default parameters:

    >>> q_custom = QAOA()
    >>> q_custom.set_circuit_properties(
            p=10,
            param_type='extended',
            init_type='ramp',
            mixer_hamiltonian='x'
        )
    >>> q_custom.set_device_properties(
            device_location = 'qcs', device_name='Aspen-11',
            cloud_credentials = {
                'name' : "Aspen11", 'as_qvm':True,
                'execution_timeout' : 10, 'compiler_timeout':10
            }
        )
    >>> q_custom.set_backend_properties(n_shots=200, cvar_alpha=1)
    >>> q_custom.set_classical_optimizer(method='nelder-mead', maxiter=2)
    >>> q_custom.compile(qubo_problem)
    >>> q_custom.optimize()
    """

    results_class = QAOAResult

    def __init__(self, device=DeviceLocal("vectorized")):
        """
        Initialize the QAOA class.

        Parameters
        ----------
        device: `DeviceBase`
            Device to be used by the optimizer. Default is using the local 'vectorized' simulator.
        """
        super().__init__(device)
        self.circuit_properties = CircuitProperties()

        # change header algorithm to qaoa
        self.header["algorithm"] = "qaoa"

    def set_circuit_properties(self, **kwargs):
        """
        Specify the circuit properties to construct QAOA circuit

        Parameters
        ----------
        qubit_register: `list`
            Select the desired qubits to run the QAOA program. Meant to be used as a qubit
            selector for qubits on a QPU. Defaults to a list from 0 to n-1 (n = number of qubits)
        p: `int`
            Depth `p` of the QAOA circuit
        q: `int`
            Analogue of `p` of the QAOA circuit in the Fourier parameterization
        param_type: `str`
            Choose the QAOA circuit parameterization. Currently supported parameterizations include:
            `'standard'`: Standard QAOA parameterization
            `'standard_w_bias'`: Standard QAOA parameterization with a separate parameter for single-qubit terms.
            `'extended'`: Individual parameter for each qubit and each term in the Hamiltonian.
            `'fourier'`: Fourier circuit parameterization
            `'fourier_extended'`: Fourier circuit parameterization with individual parameter
            for each qubit and term in Hamiltonian.
            `'fourier_w_bias'`: Fourier circuit parameterization with a separate
            parameter for single-qubit terms
        init_type: `str`
            Initialisation strategy for the QAOA circuit parameters. Allowed init_types:
            `'rand'`: Randomly initialise circuit parameters
            `'ramp'`: Linear ramp from Hamiltonian initialisation of circuit
            parameters (inspired from Quantum Annealing)
            `'custom'`: User specified initial circuit parameters
        mixer_hamiltonian: `str`
            Parameterisation of the mixer hamiltonian:
            `'x'`: Randomly initialise circuit parameters
            `'xy'`: Linear ramp from Hamiltonian initialisation of circuit
        mixer_qubit_connectivity: `[Union[List[list],List[tuple], str]]`
            The connectivity of the qubits in the mixer Hamiltonian. Use only if
            `mixer_hamiltonian = xy`. The user can specify the connectivity as a list of lists,
            a list of tuples, or a string chosen from ['full', 'chain', 'star'].
        mixer_coeffs: `list`
            The coefficients of the mixer Hamiltonian. By default all set to -1
        annealing_time: `float`
            Total time to run the QAOA program in the Annealing parameterization (digitised annealing)
        linear_ramp_time: `float`
            The slope(rate) of linear ramp initialisation of QAOA parameters.
        variational_params_dict: `dict`
            Dictionary object specifying the initial value of each circuit parameter for
            the chosen parameterization, if the `init_type` is selected as `'custom'`.
            For example, for standard params set {'betas': [0.1, 0.2, 0.3], 'gammas': [0.1, 0.2, 0.3]}
        """

        for key, value in kwargs.items():
            if hasattr(self.circuit_properties, key):
                pass
            else:
                raise ValueError("Specified argument is not supported by the circuit")
        self.circuit_properties = CircuitProperties(**kwargs)

        return None

    def compile(
        self,
        problem: QUBO = None,
        verbose: bool = False,
        routing_function: Optional[Callable] = None,
    ):
        """
        Initialise the trainable parameters for QAOA according to the specified
        strategies and by passing the problem statement

        .. note::
            Compilation is necessary because it is the moment where the problem statement and
            the QAOA instructions are used to build the actual QAOA circuit.

        .. tip::
            Set Verbose to false if you are running batch computations!

        Parameters
        ----------
        problem: `Problem`
            QUBO problem to be solved by QAOA
        verbose: bool
            Set True to have a summary of QAOA to displayed after compilation
        """
        # if isinstance(routing_function,Callable):
        #     #assert that routing_function is supported only for Standard QAOA.
        #     if (
        #         self.backend_properties.append_state is not None or\
        #         self.backend_properties.prepend_state is not None or\
        #         self.circuit_properties.mixer_hamiltonian is not 'x' or\

        #     )

        # connect to the QPU specified
        self.device.check_connection()
        # we compile the method of the parent class to genereate the id and
        # check the problem is a QUBO object and save it
        super().compile(problem=problem)

        self.cost_hamil = Hamiltonian.classical_hamiltonian(
            terms=problem.terms, coeffs=problem.weights, constant=problem.constant
        )

        self.mixer_hamil = get_mixer_hamiltonian(
            n_qubits=self.cost_hamil.n_qubits,
            mixer_type=self.circuit_properties.mixer_hamiltonian,
            qubit_connectivity=self.circuit_properties.mixer_qubit_connectivity,
            coeffs=self.circuit_properties.mixer_coeffs,
        )

        self.qaoa_descriptor = QAOADescriptor(
            self.cost_hamil,
            self.mixer_hamil,
            p=self.circuit_properties.p,
            routing_function=routing_function,
            device=self.device,
        )
        self.variate_params = create_qaoa_variational_params(
            qaoa_descriptor=self.qaoa_descriptor,
            params_type=self.circuit_properties.param_type,
            init_type=self.circuit_properties.init_type,
            variational_params_dict=self.circuit_properties.variational_params_dict,
            linear_ramp_time=self.circuit_properties.linear_ramp_time,
            q=self.circuit_properties.q,
            seed=self.circuit_properties.seed,
            total_annealing_time=self.circuit_properties.annealing_time,
        )

        self.backend = get_qaoa_backend(
            qaoa_descriptor=self.qaoa_descriptor,
            device=self.device,
            **self.backend_properties.__dict__,
        )

        self.optimizer = get_optimizer(
            vqa_object=self.backend,
            variational_params=self.variate_params,
            optimizer_dict=self.classical_optimizer.asdict(),
        )

        self.compiled = True

        if verbose:
            print("\t \033[1m ### Summary ###\033[0m")
            print(f"OpenQAOA has been compiled with the following properties")
            print(
                f"Solving QAOA with \033[1m {self.device.device_name} \033[0m on"
                f"\033[1m{self.device.device_location}\033[0m"
            )
            print(
                f"Using p={self.circuit_properties.p} with {self.circuit_properties.param_type}"
                f"parameters initialized as {self.circuit_properties.init_type}"
            )

            if hasattr(self.backend, "n_shots"):
                print(
                    f"OpenQAOA will optimize using \033[1m{self.classical_optimizer.method}"
                    f"\033[0m, with up to \033[1m{self.classical_optimizer.maxiter}"
                    f"\033[0m maximum iterations. Each iteration will contain"
                    f"\033[1m{self.backend_properties.n_shots} shots\033[0m"
                )
            else:
                print(
                    f"OpenQAOA will optimize using \033[1m{self.classical_optimizer.method}\033[0m,"
                    "with up to \033[1m{self.classical_optimizer.maxiter}\033[0m maximum iterations"
                )

        return None

    def optimize(self, verbose=False):
        """
        A method running the classical optimisation loop
        """

        if self.compiled == False:
            raise ValueError("Please compile the QAOA before optimizing it!")

        # timestamp for the start of the optimization
        self.header["execution_time_start"] = generate_timestamp()

        self.optimizer.optimize()
        # TODO: result and qaoa_result will differ
        self.result = self.optimizer.qaoa_result

        # timestamp for the end of the optimization
        self.header["execution_time_end"] = generate_timestamp()

        if verbose:
            print(f"optimization completed.")
        return
    
    def evaluate_circuit(
<<<<<<< HEAD
        self, params: Union[List[float], Dict[str, List[float]], None] = None
=======
        self, params: Union[List[float], Dict[str, List[float]]]
>>>>>>> ec54f47d
    ):
        """
        A method to evaluate the QAOA circuit at a given set of parameters

        Parameters
        ----------
        params: list or dict or None
            List of parameters or dictionary of parameters. Which will be used to evaluate the QAOA circuit.
            If None, the variational parameters of the QAOA object will be used.

        Returns
        -------
        result: dict
            A dictionary containing the results of the evaluation:
            - "expectation": the expectation value of the cost Hamiltonian
            - "uncertainty": the uncertainty of the expectation value of the cost Hamiltonian
            - "state": the state of the QAOA circuit output (if the QAOA circuit is evaluated on a state simulator)
            - "counts": the counts of the QAOA circuit output (if the QAOA circuit is evaluated on a QPU or shot-based simulator)
        """

        # before evaluating the circuit we check that the QAOA object has been compiled
        if self.compiled == False: raise ValueError("Please compile the QAOA before optimizing it!")

        
        ## Check the type of the input parameters and save them as a QAOAVariationalBaseParams object at the variable `params_obj`

<<<<<<< HEAD
        # if no parameters are passed, we use the optimized parameters of the QAOA object
        if params is None:
            assert self.result != None, "No parameters have been passed and the QAOA object has not been optimized yet"
            params_obj = deepcopy(self.variate_params)
            params_obj.update_from_raw(self.result.optimized['angles'])

        # if the parameters are passed as a dictionary we copy and update the variational parameters of the QAOA object
        elif isinstance(params, dict):
=======
        # if the parameters are passed as a dictionary we copy and update the variational parameters of the QAOA object
        if isinstance(params, dict):
>>>>>>> ec54f47d
            params_obj = deepcopy(self.variate_params)
            # we check that the dictionary contains all the parameters of the QAOA object that are not empty
            for key, value in params_obj.asdict().items():
                if value.size > 0: 
                    assert key in params.keys(), f"The parameter `{key}` is missing from the input dictionary"
            params_obj.update_from_dict(params)

        # if the parameters are passed as a list we copy and update the variational parameters of the QAOA object
        elif isinstance(params, list) or isinstance(params, np.ndarray):
            assert len(params) == len(self.variate_params), "The number of parameters does not match the number of parameters in the QAOA circuit"
            params_obj = deepcopy(self.variate_params)
            params_obj.update_from_raw(params)

        # if the parameters are passed in a different format, we raise an error
        else:
<<<<<<< HEAD
            raise TypeError("`params` must be a list, a dictionary or None")

        ## get the results of the evaluation with the corresponding parameters
        print("Evaluating the QAOA circuit at the following parameters:", {k: v.tolist() for k,v in params_obj.asdict().items()})
=======
            raise TypeError(f'The input params must be a list or a dictionary. Instead, received {type(params)}')
>>>>>>> ec54f47d
        
        if isinstance(self.backend, QAOABackendAnalyticalSimulator):
            return {'cost': self.backend.expectation(params_obj)[0]}

<<<<<<< HEAD

        if isinstance(self.backend, QAOABaseBackendStatevector):
            state = self.backend.wavefunction(params_obj)
            cost, uncertainty = self.backend.expectation_w_uncertainty(params_obj)
            results = {
=======
        if isinstance(self.backend, QAOABaseBackendStatevector):
            state = self.backend.wavefunction(params_obj)
            cost, uncertainty = self.backend.expectation_w_uncertainty(params_obj)
            return {
>>>>>>> ec54f47d
                'cost': cost,
                'uncertainty': uncertainty,
                'state': state
            }

<<<<<<< HEAD
        else:
            counts = self.backend.get_counts(params_obj)
            cost = cost_function(
                counts, 
                self.backend.qaoa_descriptor.cost_hamiltonian, 
                self.backend.cvar_alpha
            )
            cost_sq = cost_function(
                counts,
                self.backend.qaoa_descriptor.cost_hamiltonian.hamiltonian_squared,
                self.backend.cvar_alpha,
            )
            results = {
                'cost': cost,
                'uncertainty': np.sqrt(cost_sq - cost**2),
                'counts': counts
            }

        return results    
=======
        counts = self.backend.get_counts(params_obj)
        cost = cost_function(
            counts, 
            self.backend.qaoa_descriptor.cost_hamiltonian, 
            self.backend.cvar_alpha
        )
        cost_sq = cost_function(
            counts,
            self.backend.qaoa_descriptor.cost_hamiltonian.hamiltonian_squared,
            self.backend.cvar_alpha,
        )
        return {
            'cost': cost,
            'uncertainty': np.sqrt(cost_sq - cost**2),
            'counts': counts
        }  
>>>>>>> ec54f47d

    def _serializable_dict(
        self, complex_to_string: bool = False, intermediate_mesurements: bool = True
    ):
        """
        Returns all values and attributes of the object that we want to return in
        `asdict` and `dump(s)` methods in a dictionary.

        Parameters
        ----------
        complex_to_string: bool
            If True, complex numbers are converted to strings.
            This is useful for JSON serialization.

        Returns
        -------
        serializable_dict: dict
            A dictionary containing all the values and attributes of the object
            that we want to return in `asdict` and `dump(s)` methods.
        intermediate_mesurements: bool
            If True, intermediate measurements are included in the dump.
            If False, intermediate measurements are not included in the dump.
            Default is True.
        """

        # we call the _serializable_dict method of the parent class,
        # specifying the keys to delete from the results dictionary
        serializable_dict = super()._serializable_dict(
            complex_to_string, intermediate_mesurements
        )

        # we add the keys of the QAOA object that we want to return
        serializable_dict["data"]["input_parameters"]["circuit_properties"] = dict(
            self.circuit_properties
        )

        # include parameters in the header metadata
        serializable_dict["header"]["metadata"]["param_type"] = serializable_dict[
            "data"
        ]["input_parameters"]["circuit_properties"]["param_type"]
        serializable_dict["header"]["metadata"]["init_type"] = serializable_dict[
            "data"
        ]["input_parameters"]["circuit_properties"]["init_type"]
        serializable_dict["header"]["metadata"]["p"] = serializable_dict["data"][
            "input_parameters"
        ]["circuit_properties"]["p"]

        if (
            serializable_dict["data"]["input_parameters"]["circuit_properties"]["q"]
            is not None
        ):
            serializable_dict["header"]["metadata"]["q"] = serializable_dict["data"][
                "input_parameters"
            ]["circuit_properties"]["q"]

        return serializable_dict<|MERGE_RESOLUTION|>--- conflicted
+++ resolved
@@ -310,11 +310,7 @@
         return
     
     def evaluate_circuit(
-<<<<<<< HEAD
-        self, params: Union[List[float], Dict[str, List[float]], None] = None
-=======
         self, params: Union[List[float], Dict[str, List[float]]]
->>>>>>> ec54f47d
     ):
         """
         A method to evaluate the QAOA circuit at a given set of parameters
@@ -341,19 +337,8 @@
         
         ## Check the type of the input parameters and save them as a QAOAVariationalBaseParams object at the variable `params_obj`
 
-<<<<<<< HEAD
-        # if no parameters are passed, we use the optimized parameters of the QAOA object
-        if params is None:
-            assert self.result != None, "No parameters have been passed and the QAOA object has not been optimized yet"
-            params_obj = deepcopy(self.variate_params)
-            params_obj.update_from_raw(self.result.optimized['angles'])
-
-        # if the parameters are passed as a dictionary we copy and update the variational parameters of the QAOA object
-        elif isinstance(params, dict):
-=======
         # if the parameters are passed as a dictionary we copy and update the variational parameters of the QAOA object
         if isinstance(params, dict):
->>>>>>> ec54f47d
             params_obj = deepcopy(self.variate_params)
             # we check that the dictionary contains all the parameters of the QAOA object that are not empty
             for key, value in params_obj.asdict().items():
@@ -369,56 +354,20 @@
 
         # if the parameters are passed in a different format, we raise an error
         else:
-<<<<<<< HEAD
-            raise TypeError("`params` must be a list, a dictionary or None")
-
-        ## get the results of the evaluation with the corresponding parameters
-        print("Evaluating the QAOA circuit at the following parameters:", {k: v.tolist() for k,v in params_obj.asdict().items()})
-=======
             raise TypeError(f'The input params must be a list or a dictionary. Instead, received {type(params)}')
->>>>>>> ec54f47d
         
         if isinstance(self.backend, QAOABackendAnalyticalSimulator):
             return {'cost': self.backend.expectation(params_obj)[0]}
 
-<<<<<<< HEAD
-
-        if isinstance(self.backend, QAOABaseBackendStatevector):
-            state = self.backend.wavefunction(params_obj)
-            cost, uncertainty = self.backend.expectation_w_uncertainty(params_obj)
-            results = {
-=======
         if isinstance(self.backend, QAOABaseBackendStatevector):
             state = self.backend.wavefunction(params_obj)
             cost, uncertainty = self.backend.expectation_w_uncertainty(params_obj)
             return {
->>>>>>> ec54f47d
                 'cost': cost,
                 'uncertainty': uncertainty,
                 'state': state
             }
 
-<<<<<<< HEAD
-        else:
-            counts = self.backend.get_counts(params_obj)
-            cost = cost_function(
-                counts, 
-                self.backend.qaoa_descriptor.cost_hamiltonian, 
-                self.backend.cvar_alpha
-            )
-            cost_sq = cost_function(
-                counts,
-                self.backend.qaoa_descriptor.cost_hamiltonian.hamiltonian_squared,
-                self.backend.cvar_alpha,
-            )
-            results = {
-                'cost': cost,
-                'uncertainty': np.sqrt(cost_sq - cost**2),
-                'counts': counts
-            }
-
-        return results    
-=======
         counts = self.backend.get_counts(params_obj)
         cost = cost_function(
             counts, 
@@ -435,7 +384,6 @@
             'uncertainty': np.sqrt(cost_sq - cost**2),
             'counts': counts
         }  
->>>>>>> ec54f47d
 
     def _serializable_dict(
         self, complex_to_string: bool = False, intermediate_mesurements: bool = True
