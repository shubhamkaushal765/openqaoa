from time import time
from typing import Optional, List
import warnings

# IBM Qiskit imports
<<<<<<< HEAD
from qiskit import QuantumCircuit, QuantumRegister, ClassicalRegister, transpile
=======
from qiskit import QuantumCircuit, QuantumRegister, execute
>>>>>>> 6b5265e4
from qiskit.providers.ibmq.job import (
    IBMQJobApiError,
    IBMQJobInvalidStateError,
    IBMQJobFailureError,
    IBMQJobTimeoutError,
)
from qiskit.circuit import Parameter

from .devices import DeviceQiskit
from openqaoa.backends.basebackend import (
    QAOABaseBackendShotBased,
    QAOABaseBackendCloud,
    QAOABaseBackendParametric,
)
from openqaoa.qaoa_components import QAOADescriptor
from openqaoa.qaoa_components.variational_parameters.variational_baseparams import QAOAVariationalBaseParams
from openqaoa.utilities import flip_counts


class QAOAQiskitQPUBackend(
    QAOABaseBackendParametric, QAOABaseBackendCloud, QAOABaseBackendShotBased
):
    """
    A QAOA simulator as well as for real QPU using qiskit as the backend

    Parameters
    ----------
    device: `DeviceQiskit`
        An object of the class ``DeviceQiskit`` which contains the credentials
        for accessing the QPU via cloud and the name of the device.
    qaoa_descriptor: `QAOADescriptor`
        An object of the class ``QAOADescriptor`` which contains information on
        circuit construction and depth of the circuit.
    n_shots: `int`
        The number of shots to be taken for each circuit.
    prepend_state: `QuantumCircuit`
        The state prepended to the circuit.
    append_state: `QuantumCircuit`
        The state appended to the circuit.
    init_hadamard: `bool`
        Whether to apply a Hadamard gate to the beginning of the
        QAOA part of the circuit.
    cvar_alpha: `float`
        The value of alpha for the CVaR method.
    """

    def __init__(
        self,
        qaoa_descriptor: QAOADescriptor,
        device: DeviceQiskit,
        n_shots: int,
        prepend_state: Optional[QuantumCircuit],
        append_state: Optional[QuantumCircuit],
        init_hadamard: bool,
        initial_qubit_mapping: Optional[List[int]] = None,
        cvar_alpha: float = 1,
    ):

        QAOABaseBackendShotBased.__init__(
            self,
            qaoa_descriptor,
            n_shots,
            prepend_state,
            append_state,
            init_hadamard,
            cvar_alpha,
        )
        QAOABaseBackendCloud.__init__(self, device)

        self.qureg = QuantumRegister(self.n_qubits)
        self.problem_reg = self.qureg[0:self.problem_qubits]
        if self.initial_qubit_mapping is None:
            self.initial_qubit_mapping = initial_qubit_mapping if initial_qubit_mapping is not None else list(range(self.n_qubits))
        
        if self.prepend_state:
            assert self.n_qubits >= len(prepend_state.qubits), (
                "Cannot attach a bigger circuit" "to the QAOA routine"
            )

        if self.device.provider_connected and self.device.qpu_connected:
            self.backend_qpu = self.device.backend_device
        elif self.device.provider_connected and self.device.qpu_connected in [
            False,
            None,
        ]:
            if type(self.device).__name__ == "DeviceAzure":
                raise Exception(
                    "Connection to Azure was made. Error connecting to the specified backend."
                )
            else:
                raise Exception(
                    "Connection to IBMQ was made. Error connecting to the specified backend."
                )
        else:
            if type(self.device).__name__ == "DeviceAzure":
                raise Exception("Error connecting to Azure.")
            else:
                raise Exception("Error connecting to IBMQ.")

        if self.device.n_qubits < self.n_qubits:
            raise Exception(
                "There are lesser qubits on the device than the number of qubits required for the circuit."
            )
        # For parametric circuits
        self.parametric_circuit = self.parametric_qaoa_circuit

    def qaoa_circuit(self, params: QAOAVariationalBaseParams) -> QuantumCircuit:
        """
        The final QAOA circuit to be executed on the QPU.

        Parameters
        ----------
        params: `QAOAVariationalBaseParams`

        Returns
        -------
        qaoa_circuit: `QuantumCircuit`
            The final QAOA circuit after binding angles from variational parameters.
        """

        angles_list = self.obtain_angles_for_pauli_list(self.abstract_circuit, params)
        memory_map = dict(zip(self.qiskit_parameter_list, angles_list))
        circuit_with_angles = self.parametric_circuit.bind_parameters(memory_map)
        if self.qaoa_descriptor.routed == True:
            transpiled_circuit = transpile(
                circuit_with_angles,
                self.backend_qpu,
                initial_layout=self.initial_qubit_mapping,
                optimization_level = 0,
                routing_method = 'none'
                )
        else:
            transpiled_circuit = transpile(
                circuit_with_angles,
                self.backend_qpu,
                initial_layout=self.initial_qubit_mapping,
            )
        return circuit_with_angles

    @property
    def parametric_qaoa_circuit(self) -> QuantumCircuit:
        """
        Creates a parametric QAOA circuit, given the qubit pairs, single qubits with biases,
        and a set of circuit angles. Note that this function does not actually run
        the circuit. To do this, you will need to subsequently execute the command self.eng.flush().

        Parameters
        ----------
            params:
                Object of type QAOAVariationalBaseParams
        """
        # self.reset_circuit()
        creg = ClassicalRegister(len(self.problem_reg))
        parametric_circuit = QuantumCircuit(self.qureg,creg)
        
        if self.prepend_state:
            parametric_circuit = parametric_circuit.compose(self.prepend_state)
        # Initial state is all |+>
        if self.init_hadamard:
            parametric_circuit.h(self.problem_reg)

        self.qiskit_parameter_list = []
        for each_gate in self.abstract_circuit:
            # if gate is of type mixer or cost gate, assign parameter to it
            if each_gate.gate_label.type.value in ["MIXER", "COST"]:
                angle_param = Parameter(each_gate.gate_label.__repr__())
                self.qiskit_parameter_list.append(angle_param)
                each_gate.angle_value = angle_param
            decomposition = each_gate.decomposition("standard")
            # using the list above, construct the circuit
            for each_tuple in decomposition:
                gate = each_tuple[0]()
                parametric_circuit = gate.apply_ibm_gate(
                    *each_tuple[1], parametric_circuit
                )

        if self.append_state:
            parametric_circuit = parametric_circuit.compose(self.append_state)
        
        #only measure the problem qubits
        if self.final_mapping is None:
            parametric_circuit.measure(self.problem_reg,creg)
        else:
            for idx,qubit in enumerate(self.final_mapping[0:len(self.problem_reg)]):
                    cbit = creg[idx]
                    parametric_circuit.measure(qubit,cbit)

        return parametric_circuit

    def get_counts(self, params: QAOAVariationalBaseParams, n_shots=None) -> dict:
        """
        Execute the circuit and obtain the counts

        Parameters
        ----------
        params: QAOAVariationalBaseParams
            The QAOA parameters - an object of one of the parameter classes, containing
            variable parameters.
        n_shots: int
            The number of times to run the circuit. If None, n_shots is set to the default: self.n_shots

        Returns
        -------
            A dictionary with the bitstring as the key and the number of counts
            as its value.
        """

        n_shots = self.n_shots if n_shots == None else n_shots

        circuit = self.qaoa_circuit(params)

        job_state = False
        no_of_job_retries = 0
        max_job_retries = 5

        while job_state == False:
            # initial_layout only passed if not azure device
<<<<<<< HEAD
            # if type(self.device).__name__ == "DeviceAzure":
                # job = self.backend_qpu.run(circuit, **input_items)                
            job = self.backend_qpu.run(circuit, shots = n_shots)
=======
            input_items = {"shots": n_shots, "initial_layout": self.qubit_layout}
            if type(self.device).__name__ == "DeviceAzure":
                input_items.pop("initial_layout")
                job = self.backend_qpu.run(circuit, **input_items)
            else:
                job = execute(circuit, backend=self.backend_qpu, **input_items)
>>>>>>> 6b5265e4

            api_contact = False
            no_of_api_retries = 0
            max_api_retries = 5

            while api_contact == False:
                try:
                    self.job_id = job.job_id()
                    counts = job.result().get_counts()
                    api_contact = True
                    job_state = True
                except (IBMQJobApiError, IBMQJobTimeoutError):
                    print("There was an error when trying to contact the IBMQ API.")
                    job_state = True
                    no_of_api_retries += 1
                    time.sleep(5)
                except (IBMQJobFailureError, IBMQJobInvalidStateError) as e:
                    raise(e)
                    print("There was an error with the state of the Job in IBMQ.")
                    no_of_job_retries += 1
                    break

                if no_of_api_retries >= max_api_retries:
                    raise ConnectionError(
                        "Number of API Retries exceeded Maximum allowed."
                    )

            if no_of_job_retries >= max_job_retries:
                raise ConnectionError("An Error Occurred with the Job(s) sent to IBMQ.")

        # Expose counts
        final_counts = flip_counts(counts)
        # check whether SWAP gates changed the final layout of qubits
        # if self.final_mapping is not None:
        #     final_counts = permute_counts_dictionary(
        #         final_counts, self.final_mapping
        #     )
        self.measurement_outcomes = final_counts
        return final_counts

    def circuit_to_qasm(self, params: QAOAVariationalBaseParams) -> str:
        """
        A method to convert the entire QAOA `QuantumCircuit` object into
        a OpenQASM string
        """
        raise NotImplementedError()
        # qasm_string = self.qaoa_circuit(params).qasm(formatted=True)
        # return qasm_string

    def reset_circuit(self):
        """
        Reset self.circuit after performing a computation
        """
        raise NotImplementedError()<|MERGE_RESOLUTION|>--- conflicted
+++ resolved
@@ -3,11 +3,7 @@
 import warnings
 
 # IBM Qiskit imports
-<<<<<<< HEAD
 from qiskit import QuantumCircuit, QuantumRegister, ClassicalRegister, transpile
-=======
-from qiskit import QuantumCircuit, QuantumRegister, execute
->>>>>>> 6b5265e4
 from qiskit.providers.ibmq.job import (
     IBMQJobApiError,
     IBMQJobInvalidStateError,
@@ -225,18 +221,9 @@
 
         while job_state == False:
             # initial_layout only passed if not azure device
-<<<<<<< HEAD
             # if type(self.device).__name__ == "DeviceAzure":
                 # job = self.backend_qpu.run(circuit, **input_items)                
             job = self.backend_qpu.run(circuit, shots = n_shots)
-=======
-            input_items = {"shots": n_shots, "initial_layout": self.qubit_layout}
-            if type(self.device).__name__ == "DeviceAzure":
-                input_items.pop("initial_layout")
-                job = self.backend_qpu.run(circuit, **input_items)
-            else:
-                job = execute(circuit, backend=self.backend_qpu, **input_items)
->>>>>>> 6b5265e4
 
             api_contact = False
             no_of_api_retries = 0
